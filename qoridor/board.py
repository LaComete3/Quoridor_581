--- conflicted
+++ resolved
@@ -146,7 +146,7 @@
     
     def place_wall(self, row: int, col: int, orientation: WallOrientation) -> bool:
         """
-        Place a wall on the board. Walls are 2 units long.
+        Place a wall on the board.
         
         Args:
             row: The starting row of the wall
@@ -161,22 +161,9 @@
         
         # Temporarily place the wall
         if orientation == WallOrientation.HORIZONTAL:
-            # A horizontal wall spans 2 grid cells horizontally
             self.horizontal_walls[row, col] = True
-            
-            # Check if the second part of the wall would be out of bounds
-            if col + 1 < self.size - 1:
-                self.horizontal_walls[row, col + 1] = True
         else:  # VERTICAL
-            # A vertical wall spans 2 grid cells vertically
             self.vertical_walls[row, col] = True
-<<<<<<< HEAD
-            
-            # Check if the second part of the wall would be out of bounds
-            if row + 1 < self.size - 1:
-                self.vertical_walls[row + 1, col] = True
-            
-=======
         
         # Check if both players still have a path to their goal
         if not (self.has_path_to_goal(1) and self.has_path_to_goal(2)):
@@ -187,14 +174,11 @@
                 self.vertical_walls[row, col] = False
             return False
         
->>>>>>> b5907ea4
         return True
     
     def is_wall_at(self, row: int, col: int, orientation: WallOrientation) -> bool:
         """
         Check if there is a wall at the specified position.
-        Remember that walls are 2 units long, so this checks if the position
-        is either the start or continuation of a wall.
         
         Args:
             row: The row to check
@@ -208,23 +192,9 @@
             return False
         
         if orientation == WallOrientation.HORIZONTAL:
-            # Check if there's a horizontal wall starting at this position
-            if self.horizontal_walls[row, col]:
-                return True
-                
-            # Check if this position is the second unit of a horizontal wall (wall starts one cell to the left)
-            if col > 0 and self.horizontal_walls[row, col - 1]:
-                return True
+            return self.horizontal_walls[row, col]
         else:  # VERTICAL
-            # Check if there's a vertical wall starting at this position
-            if self.vertical_walls[row, col]:
-                return True
-                
-            # Check if this position is the second unit of a vertical wall (wall starts one cell above)
-            if row > 0 and self.vertical_walls[row - 1, col]:
-                return True
-                
-        return False
+            return self.vertical_walls[row, col]
     
     def get_legal_moves(self, player: int) -> List[Tuple[int, int]]:
         """
@@ -255,12 +225,6 @@
             if not self._is_valid_cell((new_row, new_col)):
                 continue
             
-<<<<<<< HEAD
-            # Check if there's a wall blocking the move using is_wall_between
-            if self.is_wall_between((row, col), (new_row, new_col)):
-                continue
-            
-=======
             # Check if there's a wall blocking the move
             if dr == 1 and row < self.size -1 :  # Moving up
                 if col == 0 :
@@ -303,21 +267,11 @@
                     continue
 
 
->>>>>>> b5907ea4
             # Check if the cell is occupied by the opponent
             if (new_row, new_col) == opponent_pos:
                 # If opponent is in the way, we can jump over if no wall behind
                 jump_row, jump_col = new_row + dr, new_col + dc
                 
-<<<<<<< HEAD
-                # Check if the jump is valid (in bounds and no wall)
-                if self._is_valid_cell((jump_row, jump_col)) and not self.is_wall_between((new_row, new_col), (jump_row, jump_col)):
-                    potential_moves.append((jump_row, jump_col))
-                else:
-                    # Check diagonal jumps (when wall blocks straight jump)
-                    diagonal_moves = self._get_diagonal_jumps(player, (new_row, new_col), (dr, dc))
-                    potential_moves.extend(diagonal_moves)
-=======
                 # Check if the jump is valid
                 if self._is_valid_cell((jump_row, jump_col)):
                     # Check if there's a wall blocking the jump
@@ -365,7 +319,6 @@
                 # Check diagonal jumps (when wall blocks straight jump)
                 diagonal_moves = self._get_diagonal_jumps(player, (new_row, new_col), (dr, dc))
                 potential_moves.extend(diagonal_moves)
->>>>>>> b5907ea4
             else:
                 potential_moves.append((new_row, new_col))
         
@@ -375,8 +328,6 @@
                            direction: Tuple[int, int]) -> List[Tuple[int, int]]:
         """
         Get possible diagonal jumps over an opponent when straight jump is blocked.
-        In Qoridor, if you can't jump straight over an opponent because there's a wall
-        or edge of the board, you can move diagonally around them.
         
         Args:
             player: The player number
@@ -390,41 +341,25 @@
         dr, dc = direction
         jumps = []
         
-        # Calculate the position we were trying to reach by jumping straight
-        straight_jump_row = opp_row + dr
-        straight_jump_col = opp_col + dc
-        straight_jump_blocked = (not self._is_valid_cell((straight_jump_row, straight_jump_col)) or 
-                               self.is_wall_between(opponent_pos, (straight_jump_row, straight_jump_col)))
-        
-        # Only consider diagonal jumps if straight jump is blocked
-        if straight_jump_blocked:
-            # If moving vertically (up or down) and blocked
-            if dc == 0:
-                # Try jumping diagonally left
-                left_pos = (opp_row, opp_col - 1)
-                if (self._is_valid_cell(left_pos) and 
-                    not self.is_wall_between(opponent_pos, left_pos)):
-                    jumps.append(left_pos)
-                
-                # Try jumping diagonally right
-                right_pos = (opp_row, opp_col + 1)
-                if (self._is_valid_cell(right_pos) and 
-                    not self.is_wall_between(opponent_pos, right_pos)):
-                    jumps.append(right_pos)
-                    
-            # If moving horizontally (left or right) and blocked
-            if dr == 0:
-                # Try jumping diagonally up
-                up_pos = (opp_row - 1, opp_col)
-                if (self._is_valid_cell(up_pos) and 
-                    not self.is_wall_between(opponent_pos, up_pos)):
-                    jumps.append(up_pos)
-                
-                # Try jumping diagonally down
-                down_pos = (opp_row + 1, opp_col)
-                if (self._is_valid_cell(down_pos) and 
-                    not self.is_wall_between(opponent_pos, down_pos)):
-                    jumps.append(down_pos)
+        # If moving vertically and blocked
+        if dc == 0:
+            # Try jumping left
+            if self._is_valid_cell((opp_row, opp_col - 1)) and not self.is_wall_between((opp_row, opp_col), (opp_row, opp_col - 1)):
+                jumps.append((opp_row, opp_col - 1))
+            
+            # Try jumping right
+            if self._is_valid_cell((opp_row, opp_col + 1)) and not self.is_wall_between((opp_row, opp_col), (opp_row, opp_col + 1)):
+                jumps.append((opp_row, opp_col + 1))
+                
+        # If moving horizontally and blocked
+        if dr == 0:
+            # Try jumping up
+            if self._is_valid_cell((opp_row - 1, opp_col)) and not self.is_wall_between((opp_row, opp_col), (opp_row - 1, opp_col)):
+                jumps.append((opp_row - 1, opp_col))
+            
+            # Try jumping down
+            if self._is_valid_cell((opp_row + 1, opp_col)) and not self.is_wall_between((opp_row, opp_col), (opp_row + 1, opp_col)):
+                jumps.append((opp_row + 1, opp_col))
         
         return jumps
     
@@ -446,29 +381,9 @@
         if abs(row1 - row2) + abs(col1 - col2) != 1:
             return False
         
-        # Vertical movement (moving up or down)
+        # Vertical movement
         if col1 == col2:
             min_row = min(row1, row2)
-<<<<<<< HEAD
-            # Check for a horizontal wall at this position
-            if min_row < self.size - 1:
-                # Check the wall at the position and the wall to the left (if any)
-                if col1 < self.size - 1 and self.horizontal_walls[min_row, col1]:
-                    return True
-                if col1 > 0 and self.horizontal_walls[min_row, col1 - 1]:
-                    return True
-        
-        # Horizontal movement (moving left or right)
-        if row1 == row2:
-            min_col = min(col1, col2)
-            # Check for a vertical wall at this position
-            if min_col < self.size - 1:
-                # Check the wall at the position and the wall above (if any)
-                if row1 < self.size - 1 and self.vertical_walls[row1, min_col]:
-                    return True
-                if row1 > 0 and self.vertical_walls[row1 - 1, min_col]:
-                    return True
-=======
             if col1 == 0:
                 if self.horizontal_walls[min_row, col1]:
                     return True
@@ -488,7 +403,6 @@
                     return True
             elif self.vertical_walls[row1, min_col] or self.vertical_walls[row1 - 1, min_col]:
                 return True
->>>>>>> b5907ea4
         
         return False
     
@@ -504,44 +418,10 @@
         """
         valid_positions = []
         
-        if orientation == WallOrientation.HORIZONTAL:
-            # Horizontal walls can be placed at positions (row, col) where
-            # 0 <= row < size-1 and 0 <= col < size-2
-            for row in range(self.size - 1):
-                for col in range(self.size - 2):  # -2 because walls are 2 units long
-                    if self._is_valid_wall_position(row, col, orientation):
-                        # Temporarily place the wall to check if it blocks paths
-                        self.horizontal_walls[row, col] = True
-                        if col + 1 < self.size - 1:
-                            self.horizontal_walls[row, col + 1] = True
-                            
-                        # Check if both players still have a path to their goal
-                        if self.has_path_to_goal(1) and self.has_path_to_goal(2):
-                            valid_positions.append((row, col))
-                            
-                        # Remove the temporary wall
-                        self.horizontal_walls[row, col] = False
-                        if col + 1 < self.size - 1:
-                            self.horizontal_walls[row, col + 1] = False
-        else:  # VERTICAL
-            # Vertical walls can be placed at positions (row, col) where
-            # 0 <= row < size-2 and 0 <= col < size-1
-            for row in range(self.size - 2):  # -2 because walls are 2 units long
-                for col in range(self.size - 1):
-                    if self._is_valid_wall_position(row, col, orientation):
-                        # Temporarily place the wall to check if it blocks paths
-                        self.vertical_walls[row, col] = True
-                        if row + 1 < self.size - 1:
-                            self.vertical_walls[row + 1, col] = True
-                            
-                        # Check if both players still have a path to their goal
-                        if self.has_path_to_goal(1) and self.has_path_to_goal(2):
-                            valid_positions.append((row, col))
-                            
-                        # Remove the temporary wall
-                        self.vertical_walls[row, col] = False
-                        if row + 1 < self.size - 1:
-                            self.vertical_walls[row + 1, col] = False
+        for row in range(self.size - 1):
+            for col in range(self.size - 1):
+                if self._is_valid_wall_position(row, col, orientation):
+                    valid_positions.append((row, col))
         
         return valid_positions
 
@@ -561,14 +441,9 @@
         if not 0 <= row < self.size - 1 or not 0 <= col < self.size - 1:
             return False
         
-        # Check if there's already a wall at this position (remember walls are 2 units long)
+        # Check if there's already a wall at this position
         if orientation == WallOrientation.HORIZONTAL:
-            # Need space for a 2-unit horizontal wall
-            if col >= self.size - 1:
-                return False
-                
-            # Check if there's already a horizontal wall at this position or the next position
-            if self.horizontal_walls[row, col] or (col + 1 < self.size - 1 and self.horizontal_walls[row, col + 1]):
+            if self.horizontal_walls[row, col]:
                 return False
             # Check if this would conflict with an adjacent horizontal wall
             if col > 0 and self.horizontal_walls[row, col-1]:
@@ -576,25 +451,11 @@
             if col < self.size - 2 and self.horizontal_walls[row, col+1]:
                 return False
             # Check if this would cross with a vertical wall
-<<<<<<< HEAD
-            # A horizontal wall at (row,col) would cross with vertical walls at (row,col) and (row,col+1)
+            if self.vertical_walls[row, col] :
+                return False
+                
+        else:  # VERTICAL
             if self.vertical_walls[row, col]:
-                return False
-            
-            # Check if there's a vertical wall to the right that would be crossed
-            if col + 1 < self.size - 1 and self.vertical_walls[row, col + 1]:
-=======
-            if self.vertical_walls[row, col] :
->>>>>>> b5907ea4
-                return False
-                
-        else:  # VERTICAL
-            # Need space for a 2-unit vertical wall
-            if row >= self.size - 1:
-                return False
-                
-            # Check if there's already a vertical wall at this position or the next position
-            if self.vertical_walls[row, col] or (row + 1 < self.size - 1 and self.vertical_walls[row + 1, col]):
                 return False
             # Check if this would conflict with an adjacent vertical wall
             if row > 0 and self.vertical_walls[row-1, col]:
@@ -602,16 +463,7 @@
             if row < self.size - 2 and self.vertical_walls[row+1, col]:
                 return False
             # Check if this would cross with a horizontal wall
-<<<<<<< HEAD
-            # A vertical wall at (row,col) would cross with horizontal walls at (row,col) and (row+1,col)
             if self.horizontal_walls[row, col]:
-                return False
-                
-            # Check if there's a horizontal wall below that would be crossed
-            if row + 1 < self.size - 1 and self.horizontal_walls[row + 1, col]:
-=======
-            if self.horizontal_walls[row, col]:
->>>>>>> b5907ea4
                 return False
         
         return True
@@ -745,11 +597,7 @@
         return adjacent
     
     def __str__(self) -> str:
-        """
-        String representation of the board.
-        Renders the board with players and walls, taking into account
-        that walls are 2 units long.
-        """
+        """String representation of the board."""
         s = ""
         
         # Top border
@@ -768,10 +616,7 @@
                 
                 # Vertical wall or separator
                 if j < self.size - 1:
-                    # Check if there's a vertical wall at this position or if this is part of a wall
-                    # starting one cell above
-                    if (i < self.size - 1 and self.vertical_walls[i, j]) or \
-                       (i > 0 and i < self.size and self.vertical_walls[i-1, j]):
+                    if i < self.size - 1 and self.vertical_walls[i, j]:
                         s += "‖"
                     else:
                         s += "|"
@@ -781,10 +626,7 @@
             if i < self.size - 1:
                 s += "  | "
                 for j in range(self.size):
-                    # Check if there's a horizontal wall at this position or if this is part of a wall
-                    # starting one cell to the left
-                    if j < self.size - 1 and (self.horizontal_walls[i, j] or \
-                       (j > 0 and self.horizontal_walls[i, j-1])):
+                    if j < self.size - 1 and self.horizontal_walls[i, j]:
                         s += "====="
                     else:
                         s += "-----"
